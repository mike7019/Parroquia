--- conflicted
+++ resolved
@@ -362,8 +362,6 @@
 - Mantener cobertura de tests > 70%
 - Documentar cambios en API
 
-<<<<<<< HEAD
-=======
 ---
 
 ## 📈 Roadmap
@@ -391,7 +389,6 @@
 
 ---
 
->>>>>>> 900c9492
 ## 📄 Licencia
 
 Este proyecto está bajo la Licencia MIT. Ver el archivo [LICENSE](LICENSE) para más detalles.
@@ -403,11 +400,8 @@
 ¿Tienes preguntas o necesitas ayuda?
 
 - 🐛 **Issues**: [GitHub Issues](https://github.com/mike7019/Parroquia/issues)
-- 📧 **Email**: [amph7019@gmail.com](mailto:tu-email@example.com)
+- 📧 **Email**: [tu-email@example.com](mailto:tu-email@example.com)
 - 📖 **Wiki**: [GitHub Wiki](https://github.com/mike7019/Parroquia/wiki)
-<<<<<<< HEAD
-- 📋 **Documentación**: [Sprint Delivery Report](SPRINT_DELIVERY_REPORT.md)
-=======
 - 📋 __Documentación__: [Sprint Delivery Report](SPRINT_DELIVERY_REPORT.md)
 
 ---
@@ -418,5 +412,4 @@
 
 Hecho con ❤️ para la comunidad parroquial
 
-</div>
->>>>>>> 900c9492
+</div>